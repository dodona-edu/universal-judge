--- conflicted
+++ resolved
@@ -418,16 +418,11 @@
         constructs = {Construct.FUNCTION_CALLS}
 
         # Get OOP features.
-<<<<<<< HEAD
-        if self.type in (FunctionType.PROPERTY, FunctionType.CONSTRUCTOR,
-                         FunctionType.CONSTRUCTOR_REFERENCE) or \
-                not isinstance(self.namespace, (Identifier, NoneType)):
-=======
         if self.type in (
             FunctionType.PROPERTY,
             FunctionType.CONSTRUCTOR,
+            FunctionType.CONSTRUCTOR_REFERENCE,
         ) or not isinstance(self.namespace, (Identifier, NoneType)):
->>>>>>> b3261b55
             constructs.add(Construct.OBJECTS)
         # Method references
         if self.type in (FunctionType.FUNCTION_REFERENCE,
