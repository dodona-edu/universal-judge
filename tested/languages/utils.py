--- conflicted
+++ resolved
@@ -10,18 +10,10 @@
 logger = logging.getLogger(__name__)
 
 
-<<<<<<< HEAD
 def cleanup_description(lang_config: Language,
                         namespace: str,
                         description: str) -> str:
-    return re.sub(rf'(?!\.){lang_config.conventionalize_namespace(namespace)}\.',
-                  '', description)
-=======
-def cleanup_description(lang_config: Language, namespace: str, description: str) -> str:
-    return description.replace(
-        rf"{lang_config.conventionalize_namespace(namespace)}.", r"", 1
-    )
->>>>>>> b3261b55
+    return re.sub(rf'(?!\.){lang_config.conventionalize_namespace(namespace)}\.', '', description)
 
 
 def jvm_memory_limit(config: Config) -> int:
