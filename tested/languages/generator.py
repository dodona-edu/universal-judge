--- conflicted
+++ resolved
@@ -203,15 +203,11 @@
         if expression.type == FunctionType.CONSTRUCTOR:
             name = bundle.lang_config.conventionalize_class(expression.name)
         elif expression.type == FunctionType.PROPERTY:
-<<<<<<< HEAD
             if expression.namespace is None:
                 name = bundle.lang_config.conventionalize_global_identifier(
                     expression.name)
             else:
                 name = bundle.lang_config.conventionalize_property(expression.name)
-=======
-            name = bundle.lang_config.conventionalize_property(expression.name)
->>>>>>> c4f857ce
         else:
             name = bundle.lang_config.conventionalize_function(expression.name)
 
