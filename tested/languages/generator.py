--- conflicted
+++ resolved
@@ -19,15 +19,6 @@
 from ..datatypes import BasicSequenceTypes
 from ..dodona import ExtendedMessage
 from ..internationalization import get_i18n_string
-<<<<<<< HEAD
-from ..serialisation import (Value, SequenceType, Identifier, FunctionType,
-                             FunctionCall, Expression, Statement, Assignment,
-                             NothingType, NamedArgument, ObjectType,
-                             ObjectKeyValuePair, VariableType, Lambda)
-from ..testplan import (EmptyChannel, IgnoredChannel, TextData, ProgrammedEvaluator,
-                        SpecificEvaluator, Testcase, RunTestcase, Context,
-                        ExceptionOutput, ValueOutput, Run, FileUrl)
-=======
 from ..serialisation import (
     Value,
     SequenceType,
@@ -42,6 +33,7 @@
     ObjectType,
     ObjectKeyValuePair,
     VariableType,
+    Lamda,
 )
 from ..testplan import (
     EmptyChannel,
@@ -57,7 +49,6 @@
     Run,
     FileUrl,
 )
->>>>>>> b3261b55
 from ..utils import get_args
 
 _logger = logging.getLogger(__name__)
@@ -227,15 +218,13 @@
 
     if isinstance(expression, Identifier):
         expression = Identifier(
-<<<<<<< HEAD
-            bundle.lang_config.conventionalize_identifier(expression))
+            bundle.lang_config.conventionalize_identifier(expression)
+        )
     elif isinstance(expression, Lambda):
-        expression = Lambda(body=_prepare_expression(bundle, expression.body),
-                            parameters=expression.parameters)
-=======
-            bundle.lang_config.conventionalize_identifier(expression)
-        )
->>>>>>> b3261b55
+        expression = Lambda(
+            body=_prepare_expression(bundle, expression.body),
+            parameters=expression.parameters
+        )
     elif isinstance(expression, InternalFunctionCall):
         expression.arguments = [
             _prepare_argument(bundle, arg) for arg in expression.arguments
