namespace: "counter"
tabs:
- tab: "Counter"
  contexts:
    - testcases:
<<<<<<< HEAD
        - statement: "c = new counter()"
        - expression: "c.get()"
=======
        - statement: "c_01 = new counter()"
        - expression: "c_01.get()"
>>>>>>> c4f857ce
          return: 0
        - statement: "c_01.add()"
        - expression: "c_01.get()"
          return: 1
        - statement: "c_01.add()"
        - statement: "c_01.add()"
        - expression: "c_01.get()"
          return: 3<|MERGE_RESOLUTION|>--- conflicted
+++ resolved
@@ -3,13 +3,8 @@
 - tab: "Counter"
   contexts:
     - testcases:
-<<<<<<< HEAD
-        - statement: "c = new counter()"
-        - expression: "c.get()"
-=======
         - statement: "c_01 = new counter()"
         - expression: "c_01.get()"
->>>>>>> c4f857ce
           return: 0
         - statement: "c_01.add()"
         - expression: "c_01.get()"
