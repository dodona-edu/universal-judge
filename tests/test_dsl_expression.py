--- conflicted
+++ resolved
@@ -15,10 +15,6 @@
     AdvancedNothingTypes,
 )
 from tested.dsl import Parser, ParseError
-<<<<<<< HEAD
-from tested.serialisation import Assignment, FunctionCall, FunctionType, VariableType, SequenceType, Identifier, \
-    StringType, ObjectKeyValuePair, ObjectType, Lambda, TypedLambdaArgument, LambdaType
-=======
 from tested.serialisation import (
     Assignment,
     FunctionCall,
@@ -29,8 +25,10 @@
     StringType,
     ObjectKeyValuePair,
     ObjectType,
+    Lambda,
+    TypedLambdaArgument,
+    LambdaType,
 )
->>>>>>> b3261b55
 
 parser = Parser()
 
