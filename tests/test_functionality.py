--- conflicted
+++ resolved
@@ -32,7 +32,6 @@
 }
 
 
-<<<<<<< HEAD
 @pytest.mark.parametrize("language", ALL_LANGUAGES)
 def test_global_variable(language: str, tmp_path: Path, pytestconfig):
     conf = configuration(pytestconfig, "global", language, tmp_path, "one.tson", "correct")
@@ -49,8 +48,6 @@
     assert updates.find_status_enum() == ["correct"]
 
 
-=======
->>>>>>> 02f5d866
 @pytest.mark.parametrize("language", ALL_LANGUAGES)
 def test_io_exercise(language: str, tmp_path: Path, pytestconfig):
     conf = configuration(pytestconfig, "echo", language, tmp_path, "one.tson", "correct")
